package org.jetbrains.jet.lang.resolve;

import com.google.common.collect.Lists;
import com.google.common.collect.Maps;
import com.google.common.collect.Sets;
import com.intellij.lang.ASTNode;
import com.intellij.psi.PsiElement;
import com.intellij.psi.util.PsiTreeUtil;
import org.jetbrains.annotations.NotNull;
import org.jetbrains.annotations.Nullable;
import org.jetbrains.jet.lang.JetSemanticServices;
import org.jetbrains.jet.lang.cfg.JetControlFlowProcessor;
import org.jetbrains.jet.lang.cfg.JetFlowInformationProvider;
import org.jetbrains.jet.lang.cfg.LoopInfo;
import org.jetbrains.jet.lang.cfg.pseudocode.*;
import org.jetbrains.jet.lang.descriptors.*;
import org.jetbrains.jet.lang.descriptors.annotations.AnnotationDescriptor;
import org.jetbrains.jet.lang.diagnostics.Errors;
import org.jetbrains.jet.lang.psi.*;
import org.jetbrains.jet.lang.resolve.scopes.JetScope;
import org.jetbrains.jet.lang.resolve.scopes.WritableScope;
import org.jetbrains.jet.lang.resolve.scopes.WritableScopeImpl;
import org.jetbrains.jet.lang.types.*;
import org.jetbrains.jet.lexer.JetKeywordToken;
import org.jetbrains.jet.lexer.JetToken;
import org.jetbrains.jet.lexer.JetTokens;

import java.util.*;

import static org.jetbrains.jet.lang.diagnostics.Errors.*;

/**
 * @author abreslav
 */
public class ClassDescriptorResolver {
    private final JetSemanticServices semanticServices;
    private final TypeResolver typeResolver;
    private final TypeResolver typeResolverNotCheckingBounds;
    private final BindingTrace trace;
    private final JetControlFlowDataTraceFactory flowDataTraceFactory;
    private final AnnotationResolver annotationResolver;

    public ClassDescriptorResolver(JetSemanticServices semanticServices, BindingTrace trace, JetControlFlowDataTraceFactory flowDataTraceFactory) {
        this.semanticServices = semanticServices;
        this.typeResolver = new TypeResolver(semanticServices, trace, true);
        this.typeResolverNotCheckingBounds = new TypeResolver(semanticServices, trace, false);
        this.trace = trace;
        this.flowDataTraceFactory = flowDataTraceFactory;
        this.annotationResolver = new AnnotationResolver(semanticServices, trace);
    }

    public void resolveMutableClassDescriptor(@NotNull JetClass classElement, @NotNull MutableClassDescriptor descriptor) {
        // TODO : Where-clause
        List<TypeParameterDescriptor> typeParameters = Lists.newArrayList();
        int index = 0;
        for (JetTypeParameter typeParameter : classElement.getTypeParameters()) {
            TypeParameterDescriptor typeParameterDescriptor = TypeParameterDescriptor.createForFurtherModification(
                    descriptor,
                    annotationResolver.createAnnotationStubs(typeParameter.getModifierList()),
                    typeParameter.getVariance(),
                    JetPsiUtil.safeName(typeParameter.getName()),
                    index
            );
            trace.record(BindingContext.TYPE_PARAMETER, typeParameter, typeParameterDescriptor);
            typeParameters.add(typeParameterDescriptor);
            index++;
        }
        descriptor.setTypeParameterDescriptors(typeParameters);
        Modality defaultModality = descriptor.getKind() == ClassKind.TRAIT ? Modality.ABSTRACT : Modality.FINAL;
        descriptor.setModality(resolveModalityFromModifiers(trace, classElement.getModifierList(), defaultModality));
        descriptor.setVisibility(resolveVisibilityFromModifiers(trace, classElement.getModifierList()));

        trace.record(BindingContext.CLASS, classElement, descriptor);
    }

    public void resolveSupertypes(@NotNull JetClassOrObject jetClass, @NotNull MutableClassDescriptor descriptor) {
        List<JetDelegationSpecifier> delegationSpecifiers = jetClass.getDelegationSpecifiers();
        if (delegationSpecifiers.isEmpty()) {
            descriptor.addSupertype(getDefaultSupertype(jetClass));
        }
        else {
            Collection<JetType> supertypes = resolveDelegationSpecifiers(
                    descriptor.getScopeForSupertypeResolution(),
                    delegationSpecifiers,
                    typeResolverNotCheckingBounds);
            for (JetType supertype : supertypes) {
                descriptor.addSupertype(supertype);
            }
        }

    }

    private JetType getDefaultSupertype(JetClassOrObject jetClass) {
        // TODO : beautify
        if (jetClass instanceof JetEnumEntry) {
            JetClassOrObject parent = PsiTreeUtil.getParentOfType(jetClass, JetClassOrObject.class);
            ClassDescriptor parentDescriptor = trace.getBindingContext().get(BindingContext.CLASS, parent);
            if (parentDescriptor.getTypeConstructor().getParameters().isEmpty()) {
                return parentDescriptor.getDefaultType();
            }
            else {
//                trace.getErrorHandler().genericError(((JetEnumEntry) jetClass).getNameIdentifier().getNode(), "Generic arguments of the base type must be specified");
                trace.report(NO_GENERICS_IN_SUPERTYPE_SPECIFIER.on(((JetEnumEntry) jetClass).getNameIdentifier()));
                return ErrorUtils.createErrorType("Supertype not specified");
            }
        }
        return JetStandardClasses.getAnyType();
    }

    public Collection<JetType> resolveDelegationSpecifiers(JetScope extensibleScope, List<JetDelegationSpecifier> delegationSpecifiers, @NotNull TypeResolver resolver) {
        if (delegationSpecifiers.isEmpty()) {
            return Collections.emptyList();
        }
        Collection<JetType> result = Lists.newArrayList();
        for (JetDelegationSpecifier delegationSpecifier : delegationSpecifiers) {
            JetTypeReference typeReference = delegationSpecifier.getTypeReference();
            if (typeReference != null) {
                result.add(resolver.resolveType(extensibleScope, typeReference));
                JetTypeElement typeElement = typeReference.getTypeElement();
                while (typeElement instanceof JetNullableType) {
                    JetNullableType nullableType = (JetNullableType) typeElement;
//                    trace.getErrorHandler().genericError(nullableType.getQuestionMarkNode(), "A supertype cannot be nullable");
                    trace.report(NULLABLE_SUPERTYPE.on(nullableType.getQuestionMarkNode()));
                    typeElement = nullableType.getInnerType();
                }
                if (typeElement instanceof JetUserType) {
                    JetUserType userType = (JetUserType) typeElement;
                    List<JetTypeProjection> typeArguments = userType.getTypeArguments();
                    for (JetTypeProjection typeArgument : typeArguments) {
                        if (typeArgument.getProjectionKind() != JetProjectionKind.NONE) {
//                            trace.getErrorHandler().genericError(typeArgument.getProjectionNode(), "Projections are not allowed for immediate arguments of a supertype");
                            trace.report(PROJECTION_IN_IMMEDIATE_ARGUMENT_TO_SUPERTYPE.on(typeArgument.getProjectionNode()));
                        }
                    }
                }
            }
            else {
                result.add(ErrorUtils.createErrorType("No type reference"));
            }
        }
        return result;
    }

    @NotNull
    public FunctionDescriptorImpl resolveFunctionDescriptor(DeclarationDescriptor containingDescriptor, final JetScope scope, final JetNamedFunction function) {
        final FunctionDescriptorImpl functionDescriptor = new FunctionDescriptorImpl(
                containingDescriptor,
                annotationResolver.resolveAnnotations(scope, function.getModifierList()),
                JetPsiUtil.safeName(function.getName())
        );
        WritableScope innerScope = new WritableScopeImpl(scope, functionDescriptor, new TraceBasedRedeclarationHandler(trace)).setDebugName("Function descriptor header scope");
        innerScope.addLabeledDeclaration(functionDescriptor);

        List<TypeParameterDescriptor> typeParameterDescriptors = resolveTypeParameters(functionDescriptor, innerScope, function.getTypeParameters());
        resolveGenericBounds(function, innerScope, typeParameterDescriptors);

        JetType receiverType = null;
        JetTypeReference receiverTypeRef = function.getReceiverTypeRef();
        if (receiverTypeRef != null) {
            JetScope scopeForReceiver =
                    function.hasTypeParameterListBeforeFunctionName()
                            ? innerScope
                            : scope;
            receiverType = typeResolver.resolveType(scopeForReceiver, receiverTypeRef);
        }

        List<ValueParameterDescriptor> valueParameterDescriptors = resolveValueParameters(functionDescriptor, innerScope, function.getValueParameters());

        JetTypeReference returnTypeRef = function.getReturnTypeRef();
        JetType returnType;
        if (returnTypeRef != null) {
            returnType = typeResolver.resolveType(innerScope, returnTypeRef);
        }
        else if (function.hasBlockBody()) {
            returnType = JetStandardClasses.getUnitType();
        }
        else {
            final JetExpression bodyExpression = function.getBodyExpression();
            if (bodyExpression != null) {
                returnType = new DeferredType(new LazyValue<JetType>() {
                    @Override
                    protected JetType compute() {
                        JetFlowInformationProvider flowInformationProvider = computeFlowData(function, bodyExpression);
                        return semanticServices.getTypeInferrerServices(trace, flowInformationProvider).inferFunctionReturnType(scope, function, functionDescriptor);
                    }
                });
            }
            else {
//                trace.getErrorHandler().genericError(function.asElement().getNode(), "This function must either declare a return type or have a body element");
                trace.report(FUNCTION_WITH_NO_TYPE_NO_BODY.on(function.asElement()));
                returnType = ErrorUtils.createErrorType("No type, no body");
            }
        }
<<<<<<< HEAD
        Modality defaultModality;
        if (containingDescriptor instanceof ClassDescriptor) {
            boolean isDefinitelyAbstract = ((ClassDescriptor) containingDescriptor).getKind() == ClassKind.TRAIT && function.getBodyExpression() == null;
            defaultModality = isDefinitelyAbstract ? Modality.ABSTRACT : Modality.FINAL;
        } else {
            defaultModality = Modality.FINAL;
        }
        Modality modality = resolveModalityFromModifiers(trace, function.getModifierList(), defaultModality);
        Visibility visibility = resolveVisibilityFromModifiers(trace, function.getModifierList());
=======
        boolean hasBody = function.getBodyExpression() != null;
        Modality defaultModality = getDefaultModality(containingDescriptor, hasBody);
        Modality modality = resolveModalityFromModifiers(function.getModifierList(), defaultModality);
>>>>>>> d1fb0c33

        functionDescriptor.initialize(
                receiverType,
                typeParameterDescriptors,
                valueParameterDescriptors,
                returnType,
                modality,
                visibility);

        trace.record(BindingContext.FUNCTION, function, functionDescriptor);
        return functionDescriptor;
    }

    private Modality getDefaultModality(DeclarationDescriptor containingDescriptor, boolean isBodyPresent) {
        Modality defaultModality;
        if (containingDescriptor instanceof ClassDescriptor) {
            boolean isTrait = ((ClassDescriptor) containingDescriptor).getKind() == ClassKind.TRAIT;
            boolean isDefinitelyAbstract = isTrait && !isBodyPresent;
            Modality basicModality = isTrait ? Modality.OPEN : Modality.FINAL;
            defaultModality = isDefinitelyAbstract ? Modality.ABSTRACT : basicModality;
        }
        else {
            defaultModality = Modality.FINAL;
        }
        return defaultModality;
    }

    @NotNull
    private List<ValueParameterDescriptor> resolveValueParameters(FunctionDescriptor functionDescriptor, WritableScope parameterScope, List<JetParameter> valueParameters) {
        List<ValueParameterDescriptor> result = new ArrayList<ValueParameterDescriptor>();
        for (int i = 0, valueParametersSize = valueParameters.size(); i < valueParametersSize; i++) {
            JetParameter valueParameter = valueParameters.get(i);
            JetTypeReference typeReference = valueParameter.getTypeReference();

            ASTNode valOrVarNode = valueParameter.getValOrVarNode();
            if (valueParameter.isRef() && valOrVarNode != null) {
//                trace.getErrorHandler().genericError(valOrVarNode, "'val' and 'var' are not allowed on ref-parameters");
                trace.report(REF_PARAMETER_WITH_VAL_OR_VAR.on(valOrVarNode));
            }

            JetType type;
            if (typeReference == null) {
//                trace.getErrorHandler().genericError(valueParameter.getNode(), "A type annotation is required on a value parameter");
                trace.report(VALUE_PARAMETER_WITH_NO_TYPE_ANNOTATION.on(valueParameter));
                type = ErrorUtils.createErrorType("Type annotation was missing");
            } else {
                type = typeResolver.resolveType(parameterScope, typeReference);
            }

            ValueParameterDescriptor valueParameterDescriptor = resolveValueParameterDescriptor(functionDescriptor, valueParameter, i, type);
            parameterScope.addVariableDescriptor(valueParameterDescriptor);
            result.add(valueParameterDescriptor);
        }
        return result;
    }

    @NotNull
    public MutableValueParameterDescriptor resolveValueParameterDescriptor(DeclarationDescriptor declarationDescriptor, JetParameter valueParameter, int index, JetType type) {
        MutableValueParameterDescriptor valueParameterDescriptor = new ValueParameterDescriptorImpl(
            declarationDescriptor,
            index,
            annotationResolver.createAnnotationStubs(valueParameter.getModifierList()),
            JetPsiUtil.safeName(valueParameter.getName()),
            valueParameter.isMutable() ? type : null,
            type,
            valueParameter.getDefaultValue() != null,
            false // TODO : varargs
    );
        // TODO : Default values???

        trace.record(BindingContext.VALUE_PARAMETER, valueParameter, valueParameterDescriptor);
        return valueParameterDescriptor;
    }

    public List<TypeParameterDescriptor> resolveTypeParameters(DeclarationDescriptor containingDescriptor, WritableScope extensibleScope, List<JetTypeParameter> typeParameters) {
        List<TypeParameterDescriptor> result = new ArrayList<TypeParameterDescriptor>();
        for (int i = 0, typeParametersSize = typeParameters.size(); i < typeParametersSize; i++) {
            JetTypeParameter typeParameter = typeParameters.get(i);
            result.add(resolveTypeParameter(containingDescriptor, extensibleScope, typeParameter, i));
        }
        return result;
    }

    private TypeParameterDescriptor resolveTypeParameter(DeclarationDescriptor containingDescriptor, WritableScope extensibleScope, JetTypeParameter typeParameter, int index) {
//        JetTypeReference extendsBound = typeParameter.getExtendsBound();
//        JetType bound = extendsBound == null
//                ? JetStandardClasses.getDefaultBound()
//                : typeResolver.resolveType(extensibleScope, extendsBound);
        TypeParameterDescriptor typeParameterDescriptor = TypeParameterDescriptor.createForFurtherModification(
                containingDescriptor,
                annotationResolver.createAnnotationStubs(typeParameter.getModifierList()),
                typeParameter.getVariance(),
                JetPsiUtil.safeName(typeParameter.getName()),
                index
        );
//        typeParameterDescriptor.addUpperBound(bound);
        extensibleScope.addTypeParameterDescriptor(typeParameterDescriptor);
        trace.record(BindingContext.TYPE_PARAMETER, typeParameter, typeParameterDescriptor);
        return typeParameterDescriptor;
    }

    public void resolveGenericBounds(@NotNull JetTypeParameterListOwner declaration, JetScope scope, List<TypeParameterDescriptor> parameters) {
        List<JetTypeParameter> typeParameters = declaration.getTypeParameters();
        Map<String, TypeParameterDescriptor> parameterByName = Maps.newHashMap();
        for (int i = 0, typeParametersSize = typeParameters.size(); i < typeParametersSize; i++) {
            JetTypeParameter jetTypeParameter = typeParameters.get(i);
            TypeParameterDescriptor typeParameterDescriptor = parameters.get(i);
            parameterByName.put(typeParameterDescriptor.getName(), typeParameterDescriptor);
            JetTypeReference extendsBound = jetTypeParameter.getExtendsBound();
            if (extendsBound != null) {
                typeParameterDescriptor.addUpperBound(resolveAndCheckUpperBoundType(extendsBound, scope, false));
            }
        }
        for (JetTypeConstraint constraint : declaration.getTypeConstaints()) {
            JetSimpleNameExpression subjectTypeParameterName = constraint.getSubjectTypeParameterName();
            if (subjectTypeParameterName == null) {
                continue;
            }
            String referencedName = subjectTypeParameterName.getReferencedName();
            if (referencedName == null) {
                continue;
            }
            TypeParameterDescriptor typeParameterDescriptor = parameterByName.get(referencedName);
            JetTypeReference boundTypeReference = constraint.getBoundTypeReference();
            JetType bound = boundTypeReference != null ? resolveAndCheckUpperBoundType(boundTypeReference, scope, constraint.isClassObjectContraint()) : null;
            if (typeParameterDescriptor == null) {
                // To tell the user that we look only for locally defined type parameters
                ClassifierDescriptor classifier = scope.getClassifier(referencedName);
                if (classifier != null) {
//                    trace.getErrorHandler().genericError(subjectTypeParameterName.getNode(), referencedName + " does not refer to a type parameter of " + declaration.getName());
                    trace.report(NAME_IN_CONSTRAINT_IS_NOT_A_TYPE_PARAMETER.on(subjectTypeParameterName, constraint, declaration));
                    trace.record(BindingContext.REFERENCE_TARGET, subjectTypeParameterName, classifier);
                }
                else {
                    trace.report(UNRESOLVED_REFERENCE.on(subjectTypeParameterName));
                }
            }
            else {
                trace.record(BindingContext.REFERENCE_TARGET, subjectTypeParameterName, typeParameterDescriptor);
                if (bound != null) {
                    if (constraint.isClassObjectContraint()) {
                        typeParameterDescriptor.addClassObjectBound(bound);
                    }
                    else {
                        typeParameterDescriptor.addUpperBound(bound);
                    }
                }
            }
        }

        for (TypeParameterDescriptor parameter : parameters) {
            if (parameter.getUpperBounds().isEmpty()) {
                parameter.addUpperBound(JetStandardClasses.getDefaultBound());
            }

            if (JetStandardClasses.isNothing(parameter.getBoundsAsType())) {
                PsiElement nameIdentifier = typeParameters.get(parameter.getIndex()).getNameIdentifier();
                if (nameIdentifier != null) {
//                    trace.getErrorHandler().genericError(nameIdentifier.getNode(), "Upper bounds of " + parameter.getName() + " have empty intersection");
                    trace.report(CONFLICTING_UPPER_BOUNDS.on(nameIdentifier, parameter));
                }
            }

            JetType classObjectType = parameter.getClassObjectType();
            if (classObjectType != null && JetStandardClasses.isNothing(classObjectType)) {
                PsiElement nameIdentifier = typeParameters.get(parameter.getIndex()).getNameIdentifier();
                if (nameIdentifier != null) {
//                    trace.getErrorHandler().genericError(nameIdentifier.getNode(), "Class object upper bounds of " + parameter.getName() + " have empty intersection");
                    trace.report(CONFLICTING_CLASS_OBJECT_UPPER_BOUNDS.on(nameIdentifier, parameter));
                }
            }
        }
    }

    private JetType resolveAndCheckUpperBoundType(@NotNull JetTypeReference upperBound, @NotNull JetScope scope, boolean classObjectConstaint) {
        JetType jetType = typeResolverNotCheckingBounds.resolveType(scope, upperBound);
        if (!TypeUtils.canHaveSubtypes(semanticServices.getTypeChecker(), jetType)) {
            if (classObjectConstaint) {
//                trace.getErrorHandler().genericError(upperBound.getNode(), jetType + " is a final type, and thus a class object cannot extend it");
                trace.report(FINAL_CLASS_OBJECT_UPPER_BOUND.on(upperBound, jetType));
            }
            else {
//                trace.getErrorHandler().genericWarning(upperBound.getNode(), jetType + " is a final type, and thus a value of the type parameter is predetermined");
                trace.report(FINAL_UPPER_BOUND.on(upperBound, jetType));
            }
        }
        return jetType;
    }

    @NotNull
    public VariableDescriptor resolveLocalVariableDescriptor(@NotNull DeclarationDescriptor containingDeclaration, @NotNull JetScope scope, @NotNull JetParameter parameter) {
        JetType type = resolveParameterType(scope, parameter);
        return resolveLocalVariableDescriptor(containingDeclaration, parameter, type);
    }

    private JetType resolveParameterType(JetScope scope, JetParameter parameter) {
        JetTypeReference typeReference = parameter.getTypeReference();
        JetType type;
        if (typeReference != null) {
            type = typeResolver.resolveType(scope, typeReference);
        }
        else {
            // Error is reported by the parser
            type = ErrorUtils.createErrorType("Annotation is absent");
        }
        return type;
    }

    public VariableDescriptor resolveLocalVariableDescriptor(@NotNull DeclarationDescriptor containingDeclaration, @NotNull JetParameter parameter, @NotNull JetType type) {
        VariableDescriptor variableDescriptor = new LocalVariableDescriptor(
                containingDeclaration,
                annotationResolver.createAnnotationStubs(parameter.getModifierList()),
                JetPsiUtil.safeName(parameter.getName()),
                type,
                parameter.isMutable());
        trace.record(BindingContext.VALUE_PARAMETER, parameter, variableDescriptor);
        return variableDescriptor;
    }

    @NotNull
    public VariableDescriptor resolveLocalVariableDescriptor(DeclarationDescriptor containingDeclaration, JetScope scope, JetProperty property) {
        JetType type = getVariableType(scope, property, false); // For a local variable the type must not be deferred

        return resolveLocalVariableDescriptorWithType(containingDeclaration, property, type);
    }

    @NotNull
    public VariableDescriptor resolveLocalVariableDescriptorWithType(DeclarationDescriptor containingDeclaration, JetProperty property, JetType type) {
        VariableDescriptorImpl variableDescriptor = new LocalVariableDescriptor(
                containingDeclaration,
                annotationResolver.createAnnotationStubs(property.getModifierList()),
                JetPsiUtil.safeName(property.getName()),
                type,
                property.isVar());
        trace.record(BindingContext.VARIABLE, property, variableDescriptor);
        return variableDescriptor;
    }

    public PropertyDescriptor resolveObjectDeclarationAsPropertyDescriptor(@NotNull DeclarationDescriptor containingDeclaration, JetClassOrObject objectDeclaration, @NotNull ClassDescriptor classDescriptor) {
        JetModifierList modifierList = objectDeclaration.getModifierList();
        PropertyDescriptor propertyDescriptor = new PropertyDescriptor(
                containingDeclaration,
                annotationResolver.createAnnotationStubs(modifierList),
                resolveModalityFromModifiers(trace, objectDeclaration.getModifierList()), // TODO : default modifiers differ in different contexts
                resolveVisibilityFromModifiers(trace, objectDeclaration.getModifierList()),
                false,
                null,
                JetPsiUtil.safeName(objectDeclaration.getName()),
                null,
                classDescriptor.getDefaultType());

        propertyDescriptor.initialize(
                Collections.<TypeParameterDescriptor>emptyList(),
                null, // TODO : is it really OK?
                null);

        JetObjectDeclarationName nameAsDeclaration = objectDeclaration.getNameAsDeclaration();
        if (nameAsDeclaration != null) {
            trace.record(BindingContext.OBJECT_DECLARATION, nameAsDeclaration, propertyDescriptor);
        }
        return propertyDescriptor;
    }

    @NotNull
    public PropertyDescriptor resolvePropertyDescriptor(@NotNull DeclarationDescriptor containingDeclaration, @NotNull JetScope scope, JetProperty property) {
        JetScope scopeWithTypeParameters;
        List<TypeParameterDescriptor> typeParameterDescriptors;
        List<JetTypeParameter> typeParameters = property.getTypeParameters();
        if (typeParameters.isEmpty()) {
            scopeWithTypeParameters = scope;
            typeParameterDescriptors = Collections.emptyList();
        }
        else {
            WritableScope writableScope = new WritableScopeImpl(scope, containingDeclaration, new TraceBasedRedeclarationHandler(trace)).setDebugName("Scope with type parameters of a property");
            typeParameterDescriptors = resolveTypeParameters(containingDeclaration, writableScope, typeParameters);
            resolveGenericBounds(property, writableScope, typeParameterDescriptors);
            scopeWithTypeParameters = writableScope;
        }

        JetType receiverType = null;
        JetTypeReference receiverTypeRef = property.getReceiverTypeRef();
        if (receiverTypeRef != null) {
            receiverType = typeResolver.resolveType(scopeWithTypeParameters, receiverTypeRef);
        }

        JetModifierList modifierList = property.getModifierList();
        boolean isVar = property.isVar();

        JetType type = getVariableType(scopeWithTypeParameters, property, true);

        boolean hasBody = property.getInitializer() != null;
        if (!hasBody) {
            JetPropertyAccessor getter = property.getGetter();
            if (getter != null && getter.getBodyExpression() != null) {
                hasBody = true;
            }
            JetPropertyAccessor setter = property.getSetter();
            if (!hasBody && setter != null && setter.getBodyExpression() != null) {
                hasBody = true;
            }
        }
        Modality defaultModality = getDefaultModality(containingDeclaration, hasBody);
        PropertyDescriptor propertyDescriptor = new PropertyDescriptor(
                containingDeclaration,
                annotationResolver.resolveAnnotations(scope, modifierList),
<<<<<<< HEAD
                resolveModalityFromModifiers(trace, property.getModifierList()), // TODO : default modifiers differ in different contexts
                resolveVisibilityFromModifiers(trace, property.getModifierList()),
=======
                resolveModalityFromModifiers(modifierList, defaultModality),
>>>>>>> d1fb0c33
                isVar,
                receiverType,
                JetPsiUtil.safeName(property.getName()),
                isVar ? type : null,
                type);

        propertyDescriptor.initialize(
                typeParameterDescriptors,
                resolvePropertyGetterDescriptor(scopeWithTypeParameters, property, propertyDescriptor),
                resolvePropertySetterDescriptor(scopeWithTypeParameters, property, propertyDescriptor));

        trace.record(BindingContext.VARIABLE, property, propertyDescriptor);
        return propertyDescriptor;
    }

    @NotNull
    private JetType getVariableType(@NotNull final JetScope scope, @NotNull final JetProperty property, boolean allowDeferred) {
        // TODO : receiver?
        JetTypeReference propertyTypeRef = property.getPropertyTypeRef();

        if (propertyTypeRef == null) {
            final JetExpression initializer = property.getInitializer();
            if (initializer == null) {
//                trace.getErrorHandler().genericError(property.getNode(), "This property must either have a type annotation or be initialized");
                trace.report(PROPERTY_WITH_NO_TYPE_NO_INITIALIZER.on(property));
                return ErrorUtils.createErrorType("No type, no body");
            } else {
                // TODO : a risk of a memory leak
                LazyValue<JetType> lazyValue = new LazyValue<JetType>() {
                    @Override
                    protected JetType compute() {
                        JetFlowInformationProvider flowInformationProvider = computeFlowData(property, initializer);
                        return semanticServices.getTypeInferrerServices(trace, flowInformationProvider).safeGetType(scope, initializer, JetTypeInferrer.NO_EXPECTED_TYPE);
                    }
                };
                if (allowDeferred) {
                    return new DeferredType(lazyValue);
                }
                else {
                    return lazyValue.get();
                }
            }
        } else {
            return typeResolver.resolveType(scope, propertyTypeRef);
        }
    }

    @NotNull
    /*package*/ static Modality resolveModalityFromModifiers(@NotNull BindingTrace trace, @Nullable JetModifierList modifierList) {
        return resolveModalityFromModifiers(trace, modifierList, Modality.FINAL);
    }

    @NotNull
    /*package*/ static Modality resolveModalityFromModifiers(@NotNull BindingTrace trace, @Nullable JetModifierList modifierList, @NotNull Modality defaultModality) {
        if (modifierList == null) return defaultModality;
        checkCompatibility(trace, modifierList, Lists.newArrayList(JetTokens.ABSTRACT_KEYWORD, JetTokens.OPEN_KEYWORD, JetTokens.FINAL_KEYWORD),
                           Lists.<JetToken>newArrayList(JetTokens.ABSTRACT_KEYWORD, JetTokens.OPEN_KEYWORD));
        boolean hasAbstractModifier = modifierList.hasModifier(JetTokens.ABSTRACT_KEYWORD);
        boolean hasOverrideModifier = modifierList.hasModifier(JetTokens.OVERRIDE_KEYWORD);

        if (modifierList.hasModifier(JetTokens.OPEN_KEYWORD)) {
            if (hasAbstractModifier || hasOverrideModifier) {
                trace.report(Errors.REDUNDANT_MODIFIER.on(modifierList, JetTokens.OPEN_KEYWORD, hasAbstractModifier ? JetTokens.ABSTRACT_KEYWORD : JetTokens.OVERRIDE_KEYWORD));
            }
            if (hasAbstractModifier) {
                return Modality.ABSTRACT;
            }
            return Modality.OPEN;
        }
        if (hasAbstractModifier) {
            return Modality.ABSTRACT;
        }
        if (hasOverrideModifier) {
            return Modality.OPEN;
        }
        if (modifierList.hasModifier(JetTokens.FINAL_KEYWORD)) {
            return Modality.FINAL;
        }
        return defaultModality;
    }
    
    @NotNull
    /*package*/ static Visibility resolveVisibilityFromModifiers(@NotNull BindingTrace trace, @Nullable JetModifierList modifierList) {
        return resolveVisibilityFromModifiers(trace, modifierList, Visibility.INTERNAL);
    }

    @NotNull
    /*package*/ static Visibility resolveVisibilityFromModifiers(@NotNull BindingTrace trace, @Nullable JetModifierList modifierList, @NotNull Visibility defaultVisibility) {
        if (modifierList == null) return defaultVisibility;
        checkCompatibility(trace, modifierList, Lists.newArrayList(JetTokens.PRIVATE_KEYWORD, JetTokens.PROTECTED_KEYWORD, JetTokens.PUBLIC_KEYWORD, JetTokens.INTERNAL_KEYWORD),
                                       Lists.<JetToken>newArrayList(JetTokens.PROTECTED_KEYWORD, JetTokens.INTERNAL_KEYWORD));
        if (modifierList.hasModifier(JetTokens.PRIVATE_KEYWORD)) return Visibility.PRIVATE;
        if (modifierList.hasModifier(JetTokens.PUBLIC_KEYWORD)) return Visibility.PUBLIC;
        if (modifierList.hasModifier(JetTokens.PROTECTED_KEYWORD)) {
            if (modifierList.hasModifier(JetTokens.INTERNAL_KEYWORD)) {
                return Visibility.INTERNAL_PROTECTED;
            }
            return Visibility.PROTECTED;
        }
        return defaultVisibility;
    }
    
    /*package*/ static boolean checkCompatibility(@NotNull BindingTrace trace, @Nullable JetModifierList modifierList, Collection<JetKeywordToken> availableModifiers, Collection<JetToken>... availableCombinations) {
        if (modifierList == null) return true;
        Collection<JetKeywordToken> presentModifiers = Sets.newLinkedHashSet();
        for (JetKeywordToken modifier : availableModifiers) {
            if (modifierList.hasModifier(modifier)) {
                presentModifiers.add(modifier);
            }
        }
        if (presentModifiers.size() == 1) {
            return true;
        }
        for (Collection<JetToken> combination : availableCombinations) {
            if (presentModifiers.containsAll(combination) && combination.containsAll(presentModifiers)) {
                return true;
            }
        }
        for (JetKeywordToken token : presentModifiers) {
            trace.report(Errors.INCOMPATIBLE_MODIFIERS.on(modifierList.getModifierNode(token), presentModifiers));
        }
        return false;
    }
    
    @Nullable
    private PropertySetterDescriptor resolvePropertySetterDescriptor(@NotNull JetScope scope, @NotNull JetProperty property, @NotNull PropertyDescriptor propertyDescriptor) {
        JetPropertyAccessor setter = property.getSetter();
        PropertySetterDescriptor setterDescriptor = null;
        if (setter != null) {
            List<AnnotationDescriptor> annotations = annotationResolver.resolveAnnotations(scope, setter.getModifierList());
            JetParameter parameter = setter.getParameter();

            setterDescriptor = new PropertySetterDescriptor(
                    resolveModalityFromModifiers(trace, setter.getModifierList()), // TODO : default modifiers differ in different contexts
                    resolveVisibilityFromModifiers(trace, setter.getModifierList(), propertyDescriptor.getVisibility()),
                    propertyDescriptor, annotations, setter.getBodyExpression() != null, false);
            if (parameter != null) {
                if (parameter.isRef()) {
//                    trace.getErrorHandler().genericError(parameter.getRefNode(), "Setter parameters can not be 'ref'");
                    trace.report(Errors.REF_SETTER_PARAMETER.on(parameter.getRefNode()));
                }

                // This check is redundant: the parser does not allow a default value, but we'll keep it just in case
                JetExpression defaultValue = parameter.getDefaultValue();
                if (defaultValue != null) {
//                    trace.getErrorHandler().genericError(defaultValue.getNode(), "Setter parameters can not have default values");
                    trace.report(SETTER_PARAMETER_WITH_DEFAULT_VALUE.on(defaultValue));
                }

                JetType type;
                JetTypeReference typeReference = parameter.getTypeReference();
                if (typeReference == null) {
                    type = propertyDescriptor.getInType(); // TODO : this maybe unknown at this point
                }
                else {
                    type = typeResolver.resolveType(scope, typeReference);
                    JetType inType = propertyDescriptor.getInType();
                    if (inType != null) {
                        if (!semanticServices.getTypeChecker().equalTypes(type, inType)) {
//                            trace.getErrorHandler().genericError(typeReference.getNode(), "Setter parameter type must be equal to the type of the property, i.e. " + inType);
                            trace.report(WRONG_SETTER_PARAMETER_TYPE.on(setter, typeReference, inType));
                        }
                    }
                    else {
                        // TODO : the same check may be needed later???
                    }
                }

                MutableValueParameterDescriptor valueParameterDescriptor = resolveValueParameterDescriptor(setterDescriptor, parameter, 0, type);
                setterDescriptor.initialize(valueParameterDescriptor);
            }
            trace.record(BindingContext.PROPERTY_ACCESSOR, setter, setterDescriptor);
        }
        else if (property.isVar()) {
            setterDescriptor = new PropertySetterDescriptor(
                    propertyDescriptor.getModality(),
                    propertyDescriptor.getVisibility(),
                    propertyDescriptor, Collections.<AnnotationDescriptor>emptyList(), false, true);
        }

        if (! property.isVar()) {
            if (setter != null) {
//                trace.getErrorHandler().genericError(setter.asElement().getNode(), "A 'val'-property cannot have a setter");
                trace.report(VAL_WITH_SETTER.on(property, setter));
            }
        }
        return setterDescriptor;
    }

    @Nullable
    private PropertyGetterDescriptor resolvePropertyGetterDescriptor(@NotNull JetScope scope, @NotNull JetProperty property, @NotNull PropertyDescriptor propertyDescriptor) {
        PropertyGetterDescriptor getterDescriptor;
        JetPropertyAccessor getter = property.getGetter();
        if (getter != null) {
            List<AnnotationDescriptor> annotations = annotationResolver.resolveAnnotations(scope, getter.getModifierList());

            JetType outType = propertyDescriptor.getOutType();
            JetType returnType = outType;
            JetTypeReference returnTypeReference = getter.getReturnTypeReference();
            if (returnTypeReference != null) {
                returnType = typeResolver.resolveType(scope, returnTypeReference);
                if (outType != null && !semanticServices.getTypeChecker().equalTypes(returnType, outType)) {
//                    trace.getErrorHandler().genericError(returnTypeReference.getNode(), "Getter return type must be equal to the type of the property, i.e. " + propertyDescriptor.getReturnType());
                    trace.report(WRONG_GETTER_RETURN_TYPE.on(getter, returnTypeReference, propertyDescriptor.getReturnType()));
                }
            }

            getterDescriptor = new PropertyGetterDescriptor(
                    resolveModalityFromModifiers(trace, getter.getModifierList()), // TODO : default modifiers differ in different contexts
                    resolveVisibilityFromModifiers(trace, getter.getModifierList(), propertyDescriptor.getVisibility()),
                    propertyDescriptor, annotations, returnType, getter.getBodyExpression() != null, false);
            trace.record(BindingContext.PROPERTY_ACCESSOR, getter, getterDescriptor);
        }
        else {
            getterDescriptor = new PropertyGetterDescriptor(
                    propertyDescriptor.getModality(),
                    propertyDescriptor.getVisibility(),
                    propertyDescriptor, Collections.<AnnotationDescriptor>emptyList(), propertyDescriptor.getOutType(), false, true);
        }
        return getterDescriptor;
    }

    @NotNull
    public ConstructorDescriptorImpl resolveSecondaryConstructorDescriptor(@NotNull JetScope scope, @NotNull ClassDescriptor classDescriptor, @NotNull JetConstructor constructor) {
        return createConstructorDescriptor(scope, classDescriptor, false, constructor.getModifierList(), constructor, classDescriptor.getTypeConstructor().getParameters(), constructor.getParameters());
    }

    @NotNull
    private ConstructorDescriptorImpl createConstructorDescriptor(
            @NotNull JetScope scope,
            @NotNull ClassDescriptor classDescriptor,
            boolean isPrimary,
            @Nullable JetModifierList modifierList,
            @NotNull JetDeclaration declarationToTrace,
            List<TypeParameterDescriptor> typeParameters, @NotNull List<JetParameter> valueParameters) {
        ConstructorDescriptorImpl constructorDescriptor = new ConstructorDescriptorImpl(
                classDescriptor,
                annotationResolver.resolveAnnotations(scope, modifierList),
                isPrimary
        );
        trace.record(BindingContext.CONSTRUCTOR, declarationToTrace, constructorDescriptor);
        return constructorDescriptor.initialize(
                typeParameters,
                resolveValueParameters(
                        constructorDescriptor,
                        new WritableScopeImpl(scope, classDescriptor, new TraceBasedRedeclarationHandler(trace)).setDebugName("Scope with value parameters of a constructor"),
                        valueParameters),
                        Modality.FINAL,
                        resolveVisibilityFromModifiers(trace, modifierList));
    }

    @Nullable
    public ConstructorDescriptorImpl resolvePrimaryConstructorDescriptor(@NotNull JetScope scope, @NotNull ClassDescriptor classDescriptor, @NotNull JetClass classElement) {
        if (!classElement.hasPrimaryConstructor()) return null;
        return createConstructorDescriptor(
                scope,
                classDescriptor,
                true,
                classElement.getPrimaryConstructorModifierList(),
                classElement,
                classDescriptor.getTypeConstructor().getParameters(), classElement.getPrimaryConstructorParameters());
    }

    @NotNull
    public PropertyDescriptor resolvePrimaryConstructorParameterToAProperty(
            @NotNull ClassDescriptor classDescriptor,
            @NotNull JetScope scope,
            @NotNull JetParameter parameter) {
        JetType type = resolveParameterType(scope, parameter);
        String name = parameter.getName();
        boolean isMutable = parameter.isMutable();
        JetModifierList modifierList = parameter.getModifierList();

        if (modifierList != null) {
            ASTNode abstractNode = modifierList.getModifierNode(JetTokens.ABSTRACT_KEYWORD);
            if (abstractNode != null) {
//                trace.getErrorHandler().genericError(abstractNode, "This property cannot be declared abstract");
                trace.report(ABSTRACT_PROPERTY_IN_PRIMARY_CONSTRUCTOR_PARAMETERS.on(parameter, abstractNode));
            }
        }

        PropertyDescriptor propertyDescriptor = new PropertyDescriptor(
                classDescriptor,
                annotationResolver.resolveAnnotations(scope, modifierList),
                resolveModalityFromModifiers(trace, parameter.getModifierList()),
                resolveVisibilityFromModifiers(trace, parameter.getModifierList()),
                isMutable,
                null,
                name == null ? "<no name>" : name,
                isMutable ? type : null,
                type);
        propertyDescriptor.initialize(Collections.<TypeParameterDescriptor>emptyList(), null, null);
        trace.record(BindingContext.PRIMARY_CONSTRUCTOR_PARAMETER, parameter, propertyDescriptor);
        return propertyDescriptor;
    }

    public void checkBounds(@NotNull JetTypeReference typeReference, @NotNull JetType type) {
        if (ErrorUtils.isErrorType(type)) return;

        JetTypeElement typeElement = typeReference.getTypeElement();
        if (typeElement == null) return;

        List<TypeParameterDescriptor> parameters = type.getConstructor().getParameters();
        List<TypeProjection> arguments = type.getArguments();
        assert parameters.size() == arguments.size();

        List<JetTypeReference> typeReferences = typeElement.getTypeArgumentsAsTypes();
        assert typeReferences.size() == arguments.size() : typeElement.getText();

        TypeSubstitutor substitutor = TypeSubstitutor.create(type);
        for (int i = 0, projectionsSize = typeReferences.size(); i < projectionsSize; i++) {
            JetTypeReference argumentTypeReference = typeReferences.get(i);

            if (argumentTypeReference == null) continue;

            JetType typeArgument = arguments.get(i).getType();
            checkBounds(argumentTypeReference, typeArgument);

            TypeParameterDescriptor typeParameterDescriptor = parameters.get(i);
            checkBounds(argumentTypeReference, typeArgument, typeParameterDescriptor, substitutor);
        }
    }

    public void checkBounds(
            @NotNull JetTypeReference argumentTypeReference,
            @NotNull JetType typeArgument,
            @NotNull TypeParameterDescriptor typeParameterDescriptor,
            @NotNull TypeSubstitutor substitutor) {
        for (JetType bound : typeParameterDescriptor.getUpperBounds()) {
            JetType substitutedBound = substitutor.safeSubstitute(bound, Variance.INVARIANT);
            if (!semanticServices.getTypeChecker().isSubtypeOf(typeArgument, substitutedBound)) {
//                trace.getErrorHandler().genericError(argumentTypeReference.getNode(), "An upper bound " + substitutedBound + " is violated");
                trace.report(UPPER_BOUND_VIOLATED.on(argumentTypeReference, substitutedBound));
            }
        }
    }

    public JetFlowInformationProvider computeFlowData(@NotNull JetElement declaration, @NotNull final JetExpression bodyExpression) {
        final JetPseudocodeTrace pseudocodeTrace = flowDataTraceFactory.createTrace(declaration);
        final Map<JetElement, Pseudocode> pseudocodeMap = new HashMap<JetElement, Pseudocode>();
        final Map<JetElement, Instruction> representativeInstructions = new HashMap<JetElement, Instruction>();
        final Map<JetExpression, LoopInfo> loopInfo = Maps.newHashMap();
        JetPseudocodeTrace wrappedTrace = new JetPseudocodeTrace() {
            @Override
            public void recordControlFlowData(@NotNull JetElement element, @NotNull Pseudocode pseudocode) {
                pseudocodeTrace.recordControlFlowData(element, pseudocode);
                pseudocodeMap.put(element, pseudocode);
            }

            @Override
            public void recordRepresentativeInstruction(@NotNull JetElement element, @NotNull Instruction instruction) {
                Instruction oldValue = representativeInstructions.put(element, instruction);
//                assert oldValue == null : element.getText();
                pseudocodeTrace.recordRepresentativeInstruction(element, instruction);
            }

            @Override
            public void recordLoopInfo(JetExpression expression, LoopInfo blockInfo) {
                loopInfo.put(expression, blockInfo);
                pseudocodeTrace.recordLoopInfo(expression, blockInfo);
            }

            @Override
            public void close() {
                pseudocodeTrace.close();
                for (Pseudocode pseudocode : pseudocodeMap.values()) {
                    pseudocode.postProcess();
                }
            }
        };
        JetControlFlowInstructionsGenerator instructionsGenerator = new JetControlFlowInstructionsGenerator(wrappedTrace);
        new JetControlFlowProcessor(trace, instructionsGenerator).generate(declaration, bodyExpression);
        wrappedTrace.close();
        return new JetFlowInformationProvider() {
            @Override
            public void collectReturnedInformation(@NotNull JetElement subroutine, @NotNull Collection<JetExpression> returnedExpressions, @NotNull Collection<JetElement> elementsReturningUnit) {
                Pseudocode pseudocode = pseudocodeMap.get(subroutine);
                assert pseudocode != null;

                SubroutineExitInstruction exitInstruction = pseudocode.getExitInstruction();
                processPreviousInstructions(exitInstruction, new HashSet<Instruction>(), returnedExpressions, elementsReturningUnit);
            }

            @Override
            public void collectReturnExpressions(@NotNull JetElement subroutine, @NotNull final Collection<JetExpression> returnedExpressions) {
                Pseudocode pseudocode = pseudocodeMap.get(subroutine);
                assert pseudocode != null;

                SubroutineExitInstruction exitInstruction = pseudocode.getExitInstruction();
                for (Instruction previousInstruction : exitInstruction.getPreviousInstructions()) {
                    previousInstruction.accept(new InstructionVisitor() {
                        @Override
                        public void visitReturnValue(ReturnValueInstruction instruction) {
                            returnedExpressions.add((JetExpression) instruction.getElement());
                        }

                        @Override
                        public void visitReturnNoValue(ReturnNoValueInstruction instruction) {
                            returnedExpressions.add((JetExpression) instruction.getElement());
                        }



                        @Override
                        public void visitJump(AbstractJumpInstruction instruction) {
                            // Nothing
                        }

                        @Override
                        public void visitInstruction(Instruction instruction) {
                            if (instruction instanceof JetElementInstruction) {
                                JetElementInstruction elementInstruction = (JetElementInstruction) instruction;
                                returnedExpressions.add((JetExpression) elementInstruction.getElement());
                            }
                            else {
                                throw new IllegalStateException(instruction + " precedes the exit point");
                            }
                        }
                    });
                }
            }

            @Override
            public void collectUnreachableExpressions(@NotNull JetElement subroutine, @NotNull Collection<JetElement> unreachableElements) {
                Pseudocode pseudocode = pseudocodeMap.get(subroutine);
                assert pseudocode != null;

                SubroutineEnterInstruction enterInstruction = pseudocode.getEnterInstruction();
                Set<Instruction> visited = new HashSet<Instruction>();
                collectReachable(enterInstruction, visited, null);

                for (Instruction instruction : pseudocode.getInstructions()) {
                    if (!visited.contains(instruction) &&
                        instruction instanceof JetElementInstruction &&
                        // TODO : do {return} while (1 > a)
                        !(instruction instanceof ReadUnitValueInstruction)) {
                        unreachableElements.add(((JetElementInstruction) instruction).getElement());
                    }
                }
            }

            @Override
            public void collectDominatedExpressions(@NotNull JetExpression dominator, @NotNull Collection<JetElement> dominated) {
                Instruction dominatorInstruction = representativeInstructions.get(dominator);
                if (dominatorInstruction == null) {
                    return;
                }
                SubroutineEnterInstruction enterInstruction = dominatorInstruction.getOwner().getEnterInstruction();

                Set<Instruction> reachable = new HashSet<Instruction>();
                collectReachable(enterInstruction, reachable, null);

                Set<Instruction> reachableWithDominatorProhibited = new HashSet<Instruction>();
                reachableWithDominatorProhibited.add(dominatorInstruction);
                collectReachable(enterInstruction, reachableWithDominatorProhibited, null);

                for (Instruction instruction : reachable) {
                    if (instruction instanceof JetElementInstruction
                            && reachable.contains(instruction)
                            && !reachableWithDominatorProhibited.contains(instruction)) {
                        JetElementInstruction elementInstruction = (JetElementInstruction) instruction;
                        dominated.add(elementInstruction.getElement());
                    }
                }
            }

            @Override
            public boolean isBreakable(JetLoopExpression loop) {
                LoopInfo info = loopInfo.get(loop);
                Pseudocode.PseudocodeLabel bodyEntryPoint = (Pseudocode.PseudocodeLabel) info.getBodyEntryPoint();
                Pseudocode.PseudocodeLabel exitPoint = (Pseudocode.PseudocodeLabel) info.getExitPoint();
                HashSet<Instruction> visited = Sets.newHashSet();
                Pseudocode.PseudocodeLabel conditionEntryPoint = (Pseudocode.PseudocodeLabel) info.getConditionEntryPoint();
                visited.add(conditionEntryPoint.resolveToInstruction());
                return collectReachable(bodyEntryPoint.resolveToInstruction(), visited, exitPoint.resolveToInstruction());
            }

            public boolean isReachable(JetExpression from, JetExpression to) {
                Instruction fromInstr = representativeInstructions.get(from);
                assert fromInstr != null : "No representative instruction for " + from.getText();
                Instruction toInstr = representativeInstructions.get(to);
                assert toInstr != null : "No representative instruction for " + to.getText();

                return collectReachable(fromInstr, Sets.<Instruction>newHashSet(), toInstr);
            }
        };
    }

    private boolean collectReachable(Instruction current, Set<Instruction> visited, @Nullable Instruction lookFor) {
        if (!visited.add(current)) return false;
        if (current == lookFor) return true;

        for (Instruction nextInstruction : current.getNextInstructions()) {
            if (collectReachable(nextInstruction, visited, lookFor)) {
                return true;
            }
        }
        return false;
    }

    private void processPreviousInstructions(Instruction previousFor, final Set<Instruction> visited, final Collection<JetExpression> returnedExpressions, final Collection<JetElement> elementsReturningUnit) {
        if (!visited.add(previousFor)) return;

        Collection<Instruction> previousInstructions = previousFor.getPreviousInstructions();
        InstructionVisitor visitor = new InstructionVisitor() {
            @Override
            public void visitReadValue(ReadValueInstruction instruction) {
                returnedExpressions.add((JetExpression) instruction.getElement());
            }

            @Override
            public void visitReturnValue(ReturnValueInstruction instruction) {
                processPreviousInstructions(instruction, visited, returnedExpressions, elementsReturningUnit);
            }

            @Override
            public void visitReturnNoValue(ReturnNoValueInstruction instruction) {
                elementsReturningUnit.add(instruction.getElement());
            }

            @Override
            public void visitSubroutineEnter(SubroutineEnterInstruction instruction) {
                elementsReturningUnit.add(instruction.getSubroutine());
            }

            @Override
            public void visitUnsupportedElementInstruction(UnsupportedElementInstruction instruction) {
//                trace.getErrorHandler().genericError(instruction.getElement().getNode(), "Unsupported by control-flow builder " + instruction.getElement());
                trace.report(UNSUPPORTED.on(instruction.getElement(), "Control-flow builder"));
            }

            @Override
            public void visitWriteValue(WriteValueInstruction writeValueInstruction) {
                elementsReturningUnit.add(writeValueInstruction.getElement());
            }

            @Override
            public void visitJump(AbstractJumpInstruction instruction) {
                processPreviousInstructions(instruction, visited, returnedExpressions, elementsReturningUnit);
            }

            @Override
            public void visitReadUnitValue(ReadUnitValueInstruction instruction) {
                returnedExpressions.add((JetExpression) instruction.getElement());
            }

            @Override
            public void visitInstruction(Instruction instruction) {
                if (instruction instanceof JetElementInstructionImpl) {
                    JetElementInstructionImpl elementInstruction = (JetElementInstructionImpl) instruction;
//                    trace.getErrorHandler().genericError(elementInstruction.getElement().getNode(), "Unsupported by control-flow builder " + elementInstruction.getElement());
                    trace.report(UNSUPPORTED.on(elementInstruction.getElement(), "Control-flow builder"));
                }
                else {
                    throw new UnsupportedOperationException(instruction.toString());
                }
            }
        };
        for (Instruction previousInstruction : previousInstructions) {
            previousInstruction.accept(visitor);
        }
    }
}<|MERGE_RESOLUTION|>--- conflicted
+++ resolved
@@ -191,22 +191,10 @@
                 returnType = ErrorUtils.createErrorType("No type, no body");
             }
         }
-<<<<<<< HEAD
-        Modality defaultModality;
-        if (containingDescriptor instanceof ClassDescriptor) {
-            boolean isDefinitelyAbstract = ((ClassDescriptor) containingDescriptor).getKind() == ClassKind.TRAIT && function.getBodyExpression() == null;
-            defaultModality = isDefinitelyAbstract ? Modality.ABSTRACT : Modality.FINAL;
-        } else {
-            defaultModality = Modality.FINAL;
-        }
+        boolean hasBody = function.getBodyExpression() != null;
+        Modality defaultModality = getDefaultModality(containingDescriptor, hasBody);
         Modality modality = resolveModalityFromModifiers(trace, function.getModifierList(), defaultModality);
         Visibility visibility = resolveVisibilityFromModifiers(trace, function.getModifierList());
-=======
-        boolean hasBody = function.getBodyExpression() != null;
-        Modality defaultModality = getDefaultModality(containingDescriptor, hasBody);
-        Modality modality = resolveModalityFromModifiers(function.getModifierList(), defaultModality);
->>>>>>> d1fb0c33
-
         functionDescriptor.initialize(
                 receiverType,
                 typeParameterDescriptors,
@@ -511,12 +499,8 @@
         PropertyDescriptor propertyDescriptor = new PropertyDescriptor(
                 containingDeclaration,
                 annotationResolver.resolveAnnotations(scope, modifierList),
-<<<<<<< HEAD
-                resolveModalityFromModifiers(trace, property.getModifierList()), // TODO : default modifiers differ in different contexts
+                resolveModalityFromModifiers(trace, property.getModifierList(), defaultModality),
                 resolveVisibilityFromModifiers(trace, property.getModifierList()),
-=======
-                resolveModalityFromModifiers(modifierList, defaultModality),
->>>>>>> d1fb0c33
                 isVar,
                 receiverType,
                 JetPsiUtil.safeName(property.getName()),
